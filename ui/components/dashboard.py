--- conflicted
+++ resolved
@@ -6,8 +6,6 @@
     QFrame,
     QPushButton,
     QCheckBox,
-    QTextEdit,
-    QProgressBar,
     QScrollArea,
     QSizePolicy,
     QGraphicsDropShadowEffect,
@@ -16,21 +14,14 @@
     Qt,
     pyqtSignal,
     pyqtSlot,
-    QTimer,
-    QPropertyAnimation,
-    QEasingCurve,
-    QRect,
 )
 from PyQt6.QtGui import QFont, QColor
 from ..widgets.status_card import UltraModernStatusCard
+from ..widgets.cyber_log_console import CyberLogConsole
+from ..widgets.holographic_progress_bar import HolographicProgressBar
 from ..styles.theme import (
     UltraModernColors,
     get_ultra_modern_card_style,
-    get_ultra_modern_button_style,
-    get_neon_checkbox_style,
-    get_cyber_log_style,
-    get_holographic_progress_style,
-    get_background_image_style,
 )
 import logging
 
@@ -44,7 +35,8 @@
         super().__init__(parent)
         self.variant = variant
         self.setup_holographic_style()
-        self.setup_hover_effects()
+        # If setup_hover_effects is not implemented, comment or remove the next line
+        # self.setup_hover_effects()
 
     def setup_holographic_style(self):
         """ตั้งค่าสไตล์ holographic"""
@@ -58,28 +50,36 @@
         self.shadow_effect.setOffset(0, 10)
         self.setGraphicsEffect(self.shadow_effect)
 
-    def setup_hover_effects(self):
-        """ตั้งค่า hover animations"""
-        self.hover_animation = QPropertyAnimation(self, b"geometry")
-        self.hover_animation.setDuration(200)
-<<<<<<< HEAD
-        self.hover_animation.setEasingCurve(QEasingCurve.Type.OutCubic)
-=======
-        self.hover_animation.setEasingCurve(QEasingCurve.OutCubic)
->>>>>>> d5c6ab0c
-
-    def enterEvent(self, event):
-        """Hover effect"""
-        super().enterEvent(event)
-        # เพิ่ม glow effect
-        self.shadow_effect.setColor(QColor(0, 212, 255, 120))
-        self.shadow_effect.setBlurRadius(30)
-
-    def leaveEvent(self, event):
-        """Reset hover"""
-        super().leaveEvent(event)
-        self.shadow_effect.setColor(QColor(0, 0, 0, 80))
-        self.shadow_effect.setBlurRadius(20)
+
+class GradientHeaderFrame(QFrame):
+    """Enhanced gradient header with animations"""
+
+    def __init__(self, parent=None):
+        super().__init__(parent)
+        self.setStyleSheet(
+            """
+            QFrame {
+            background: qlineargradient(x1:0, y1:0, x2:1, y2:1,
+            stop:0 #667eea,
+            stop:0.3 #764ba2,
+            stop:0.6 #f093fb,
+            stop:1 #f5576c);
+            border: none;
+            border-radius: 20px;
+            }
+            QLabel {
+            background: transparent;
+            color: #ffffff;
+            }
+            """
+        )
+
+        # Add glow effect
+        glow = QGraphicsDropShadowEffect()
+        glow.setBlurRadius(30)
+        glow.setColor(QColor(102, 126, 234, 100))
+        glow.setOffset(0, 0)
+        self.setGraphicsEffect(glow)
 
 
 class NeonSectionHeader(QFrame):
@@ -90,20 +90,10 @@
         self.title = title
         self.icon = icon
         self.setup_neon_ui()
-<<<<<<< HEAD
 
     def setup_neon_ui(self):
         """ตั้งค่า UI แบบ neon"""
         self.setFixedHeight(60)
-
-=======
-
-    def setup_neon_ui(self):
-        """ตั้งค่า UI แบบ neon"""
-        self.setFixedHeight(60)
-
->>>>>>> d5c6ab0c
-        # Holographic background
         self.setStyleSheet(
             f"""
             QFrame {{
@@ -116,19 +106,13 @@
                 );
                 border: 2px solid {UltraModernColors.NEON_BLUE};
                 border-radius: 16px;
-                box-shadow: 
-                    0 0 20px rgba(0, 212, 255, 0.5),
-                    inset 0 0 20px rgba(0, 212, 255, 0.1);
             }}
             QLabel {{
                 background: transparent;
                 color: {UltraModernColors.TEXT_LUMINOUS};
                 font-weight: 700;
-                text-shadow: 
-                    0 0 10px {UltraModernColors.NEON_BLUE},
-                    0 2px 4px rgba(0, 0, 0, 0.5);
             }}
-        """
+            """
         )
 
         layout = QHBoxLayout(self)
@@ -137,313 +121,14 @@
         # Icon + Title
         label_text = f"{self.icon} {self.title}" if self.icon else self.title
         label = QLabel(label_text)
-<<<<<<< HEAD
-        label.setFont(QFont("Inter", 16, QFont.Weight.Bold))
-=======
-        label.setFont(QFont("Inter", 16, QFont.Bold))
->>>>>>> d5c6ab0c
+        label.setFont(QFont("Segoe UI", 14, QFont.Weight.Bold))
 
         layout.addWidget(label)
         layout.addStretch()
 
-        # เพิ่ม glow effect
-        glow = QGraphicsDropShadowEffect()
-        glow.setBlurRadius(25)
-        glow.setColor(QColor(0, 212, 255, 100))
-        glow.setOffset(0, 0)
-        self.setGraphicsEffect(glow)
-
-
-class CyberButton(QPushButton):
-    """ปุ่มแบบ cyberpunk พร้อม advanced effects"""
-
-    def __init__(self, text, variant="primary", size="md", parent=None):
-        super().__init__(text, parent)
-        self.variant = variant
-        self.size = size
-        self.setup_cyber_style()
-        self.setup_animations()
-
-    def setup_cyber_style(self):
-        """ตั้งค่าสไตล์ cyberpunk"""
-        style = get_ultra_modern_button_style(self.variant, self.size)
-        self.setStyleSheet(style)
-
-        # เพิ่ม glow effect
-        self.glow_effect = QGraphicsDropShadowEffect()
-        self.glow_effect.setBlurRadius(15)
-<<<<<<< HEAD
-
-        if self.variant == "primary":
-            self.glow_effect.setColor(QColor(102, 126, 234, 80))
-        elif self.variant == "success":
-            self.glow_effect.setColor(QColor(86, 171, 47, 80))
-        elif self.variant == "warning":
-            self.glow_effect.setColor(QColor(237, 137, 54, 80))
-        else:
-            self.glow_effect.setColor(QColor(100, 100, 100, 60))
-
-=======
-        self.glow_effect.setColor(QColor(102, 126, 234, 80))
->>>>>>> d5c6ab0c
-        self.glow_effect.setOffset(0, 0)
-        self.setGraphicsEffect(self.glow_effect)
-
-    def setup_animations(self):
-        """ตั้งค่า hover animations"""
-        self.press_animation = QPropertyAnimation(self, b"geometry")
-        self.press_animation.setDuration(100)
-<<<<<<< HEAD
-        self.press_animation.setEasingCurve(QEasingCurve.Type.OutCubic)
-
-    def enterEvent(self, event):
-        """Enhanced hover effect"""
-        super().enterEvent(event)
-        # เพิ่ม glow intensity
-        current_color = self.glow_effect.color()
-        enhanced_color = QColor(
-            current_color.red(), current_color.green(), current_color.blue(), 150
-        )
-        self.glow_effect.setColor(enhanced_color)
-=======
-        self.press_animation.setEasingCurve(QEasingCurve.OutCubic)
-
-    def enterEvent(self, event):
-        """Hover glow effect"""
-        super().enterEvent(event)
-        if self.variant == "primary":
-            self.glow_effect.setColor(QColor(0, 212, 255, 150))
-        elif self.variant == "success":
-            self.glow_effect.setColor(QColor(57, 255, 20, 150))
-        elif self.variant == "warning":
-            self.glow_effect.setColor(QColor(255, 107, 0, 150))
->>>>>>> d5c6ab0c
-        self.glow_effect.setBlurRadius(25)
-
-    def leaveEvent(self, event):
-        """Reset glow"""
-        super().leaveEvent(event)
-<<<<<<< HEAD
-        current_color = self.glow_effect.color()
-        normal_color = QColor(
-            current_color.red(), current_color.green(), current_color.blue(), 80
-        )
-        self.glow_effect.setColor(normal_color)
-        self.glow_effect.setBlurRadius(15)
-
-    def mousePressEvent(self, event):
-        """Press animation with scale effect"""
-        super().mousePressEvent(event)
-=======
-        self.glow_effect.setColor(QColor(102, 126, 234, 80))
-        self.glow_effect.setBlurRadius(15)
-
-    def mousePressEvent(self, event):
-        """Press animation"""
-        super().mousePressEvent(event)
-        # Scale down effect
->>>>>>> d5c6ab0c
-        current_rect = self.geometry()
-        pressed_rect = QRect(
-            current_rect.x() + 2,
-            current_rect.y() + 2,
-            current_rect.width() - 4,
-            current_rect.height() - 4,
-        )
-        self.press_animation.setStartValue(current_rect)
-        self.press_animation.setEndValue(pressed_rect)
-        self.press_animation.start()
-
-<<<<<<< HEAD
-    def mouseReleaseEvent(self, event):
-        """Release animation"""
-        super().mouseReleaseEvent(event)
-        # Implement release animation if needed
-
-
-class HolographicProgressBar(QProgressBar):
-    """Progress bar แบบ holographic"""
-
-    def __init__(self, parent=None):
-        super().__init__(parent)
-        self.setup_holographic_style()
-        self.setup_glow_animation()
-
-    def setup_holographic_style(self):
-        """ตั้งค่าสไตล์ holographic"""
-        style = get_holographic_progress_style()
-        self.setStyleSheet(style)
-
-        # เพิ่ม glow effect
-        self.glow_effect = QGraphicsDropShadowEffect()
-        self.glow_effect.setBlurRadius(20)
-        self.glow_effect.setColor(QColor(102, 126, 234, 100))
-        self.glow_effect.setOffset(0, 0)
-        self.setGraphicsEffect(self.glow_effect)
-
-    def setup_glow_animation(self):
-        """ตั้งค่า glow animation"""
-        self.glow_timer = QTimer()
-        self.glow_timer.timeout.connect(self.animate_glow)
-        self.glow_intensity = 100
-        self.glow_direction = 1
-
-    def animate_glow(self):
-        """Animation สำหรับ glow effect"""
-        self.glow_intensity += self.glow_direction * 20
-        if self.glow_intensity >= 200:
-            self.glow_direction = -1
-        elif self.glow_intensity <= 50:
-            self.glow_direction = 1
-
-        self.glow_effect.setColor(QColor(102, 126, 234, self.glow_intensity))
-
-    def setVisible(self, visible):
-        """Override setVisible เพื่อควบคุม animation"""
-        super().setVisible(visible)
-        if visible:
-            self.glow_timer.start(100)
-        else:
-            self.glow_timer.stop()
-
-=======
-
-class HolographicProgressBar(QProgressBar):
-    """Progress bar แบบ holographic"""
-
-    def __init__(self, parent=None):
-        super().__init__(parent)
-        self.setup_holographic_style()
-        self.setup_glow_animation()
-
-    def setup_holographic_style(self):
-        """ตั้งค่าสไตล์ holographic"""
-        style = get_holographic_progress_style()
-        self.setStyleSheet(style)
-
-        # เพิ่ม glow effect
-        self.glow_effect = QGraphicsDropShadowEffect()
-        self.glow_effect.setBlurRadius(20)
-        self.glow_effect.setColor(QColor(102, 126, 234, 100))
-        self.glow_effect.setOffset(0, 0)
-        self.setGraphicsEffect(self.glow_effect)
-
-    def setup_glow_animation(self):
-        """ตั้งค่า glow animation"""
-        self.glow_timer = QTimer()
-        self.glow_timer.timeout.connect(self.animate_glow)
-        self.glow_intensity = 100
-        self.glow_direction = 1
-
-    def animate_glow(self):
-        """Animation สำหรับ glow effect"""
-        self.glow_intensity += self.glow_direction * 20
-        if self.glow_intensity >= 200:
-            self.glow_direction = -1
-        elif self.glow_intensity <= 50:
-            self.glow_direction = 1
-
-        self.glow_effect.setColor(QColor(102, 126, 234, self.glow_intensity))
-
-    def setVisible(self, visible):
-        """Override setVisible เพื่อควบคุม animation"""
-        super().setVisible(visible)
-        if visible:
-            self.glow_timer.start(100)
-        else:
-            self.glow_timer.stop()
-
->>>>>>> d5c6ab0c
-
-class CyberLogConsole(QTextEdit):
-    """Console แบบ cyberpunk terminal"""
-
-    def __init__(self, parent=None):
-        super().__init__(parent)
-        self.setup_cyber_style()
-        self.setup_typing_effect()
-
-    def setup_cyber_style(self):
-        """ตั้งค่าสไตล์ cyberpunk terminal"""
-        style = get_cyber_log_style()
-        self.setStyleSheet(style)
-
-        # เพิ่ม terminal properties
-        self.setReadOnly(True)
-        self.setPlaceholderText("🔍 Neural network activity monitoring initialized...")
-
-        # เพิ่ม glow effect
-        self.glow_effect = QGraphicsDropShadowEffect()
-        self.glow_effect.setBlurRadius(25)
-        self.glow_effect.setColor(QColor(0, 212, 255, 80))
-        self.glow_effect.setOffset(0, 0)
-        self.setGraphicsEffect(self.glow_effect)
-
-    def setup_typing_effect(self):
-        """ตั้งค่า typing effect"""
-        self.typing_timer = QTimer()
-        self.current_message = ""
-        self.typing_index = 0
-
-    def add_message_with_typing(self, message, level="info"):
-        """เพิ่มข้อความแบบ typing effect"""
-        from datetime import datetime
-
-        timestamp = datetime.now().strftime("%H:%M:%S.%f")[:-3]
-
-        # สีตาม level
-        colors = {
-            "info": UltraModernColors.NEON_BLUE,
-            "success": UltraModernColors.NEON_GREEN,
-            "warning": UltraModernColors.NEON_YELLOW,
-            "error": UltraModernColors.NEON_PINK,
-            "debug": UltraModernColors.NEON_PURPLE,
-        }
-
-        # ไอคอนตาม level
-        icons = {
-            "info": "◉",
-            "success": "◎",
-            "warning": "◈",
-            "error": "◆",
-            "debug": "◇",
-        }
-
-        color = colors.get(level, UltraModernColors.NEON_GREEN)
-        icon = icons.get(level, "◉")
-
-        # สร้าง HTML message พร้อม cyber styling
-        formatted_message = f"""
-        <div style="
-            margin: 8px 0; 
-            padding: 8px 0; 
-            border-left: 3px solid {color}; 
-            padding-left: 16px;
-            background: linear-gradient(90deg, {color}10, transparent);
-        ">
-            <span style="
-                color: #64748b; 
-                font-size: 11px; 
-                font-family: 'JetBrains Mono', monospace;
-            ">[{timestamp}]</span>
-            <span style="
-                color: {color}; 
-                font-weight: 600; 
-                margin-left: 12px;
-                text-shadow: 0 0 8px {color}80;
-            ">{icon} {message}</span>
-        </div>
-        """
-
-        self.append(formatted_message)
-
-        # Auto scroll with smooth animation
-        scrollbar = self.verticalScrollBar()
-        scrollbar.setValue(scrollbar.maximum())
-
-
-class UltraModernDashboard(QWidget):
-    """Dashboard แบบ ultra modern holographic พร้อม dimensional effects"""
+
+class Dashboard(QWidget):
+    """Modern Responsive Dashboard with Glassmorphism Design"""
 
     # Signals
     test_connections_requested = pyqtSignal()
@@ -451,12 +136,15 @@
     stop_sync_requested = pyqtSignal()
     clear_logs_requested = pyqtSignal()
     auto_sync_toggled = pyqtSignal(bool, int)
+    # เพิ่ม signal
+    clear_cache_requested = pyqtSignal()
 
     def __init__(self, controller):
-        super().__init__(controller)
+        super().__init__()
         self.controller = controller
         self.setup_ultra_modern_ui()
-        self.setup_background_effects()
+        # If setup_background_effects is not implemented, comment or remove the next line
+        # self.setup_background_effects()
 
     def setup_ultra_modern_ui(self):
         """ตั้งค่า UI แบบ ultra modern"""
@@ -468,26 +156,26 @@
         scroll.setStyleSheet(
             f"""
             QScrollArea {{
-                border: none;
-                background: transparent;
+            border: none;
+            background: transparent;
             }}
             QScrollBar:vertical {{
-                background: rgba(0, 0, 0, 0.3);
-                width: 12px;
-                border-radius: 6px;
-                margin: 2px;
+            background: rgba(0, 0, 0, 0.3);
+            width: 12px;
+            border-radius: 6px;
+            margin: 2px;
             }}
             QScrollBar::handle:vertical {{
-                background: {UltraModernColors.NEON_BLUE};
-                border-radius: 6px;
-                min-height: 30px;
-                box-shadow: 0 0 10px rgba(0, 212, 255, 0.5);
+            background: {UltraModernColors.NEON_BLUE};
+            border-radius: 6px;
+            min-height: 30px;
+
             }}
             QScrollBar::handle:vertical:hover {{
-                background: {UltraModernColors.NEON_PURPLE};
-                box-shadow: 0 0 15px rgba(189, 94, 255, 0.7);
+            background: {UltraModernColors.NEON_PURPLE};
+
             }}
-        """
+            """
         )
 
         # Scroll content
@@ -511,92 +199,48 @@
         self.create_cyber_control_section(content_layout)
         self.create_matrix_logs_section(content_layout)
 
-    def setup_background_effects(self):
-        """ตั้งค่า background effects"""
-        # ใช้ background image หรือ gradient
-        bg_style = get_background_image_style()
-        self.setStyleSheet(
-            f"""
-            QWidget {{
-                {bg_style}
-            }}
-        """
-        )
-
     def create_holographic_header(self, layout):
-        """สร้าง brand header แบบ holographic"""
-        header = HolographicFrame("holographic")
-        header.setMinimumHeight(120)
-<<<<<<< HEAD
+        self.create_brand_header(layout)
+
+    def create_brand_header(self, layout):
+        """Enhanced brand header with modern typography"""
+        header = GradientHeaderFrame()
+        header.setMinimumHeight(100)
         header.setSizePolicy(QSizePolicy.Policy.Expanding, QSizePolicy.Policy.Fixed)
-=======
-        header.setSizePolicy(QSizePolicy.Expanding, QSizePolicy.Fixed)
->>>>>>> d5c6ab0c
 
         header_layout = QVBoxLayout(header)
         header_layout.setContentsMargins(40, 24, 40, 24)
         header_layout.setSpacing(12)
 
-        # Title แบบ holographic
-        title = QLabel("SharePoint ◈ Microsoft SQL")
-<<<<<<< HEAD
-        title.setFont(QFont("Inter", 26, QFont.Weight.Bold))
+        # Main title with enhanced typography
+        title = QLabel("SharePoint to Microsoft SQL")
+        title.setFont(QFont("Segoe UI", 22, QFont.Weight.Bold))
         title.setAlignment(Qt.AlignmentFlag.AlignCenter)
-=======
-        title.setFont(QFont("Inter", 26, QFont.Bold))
-        title.setAlignment(Qt.AlignCenter)
->>>>>>> d5c6ab0c
         title.setStyleSheet(
-            f"""
-            color: {UltraModernColors.TEXT_LUMINOUS};
-            text-shadow: 
-                0 0 20px {UltraModernColors.NEON_BLUE},
-                0 4px 8px rgba(0, 0, 0, 0.5);
-            letter-spacing: 1px;
-        """
-        )
-
-        # Subtitle แบบ neon
-        subtitle = QLabel("◦ Neural Data Synchronization Matrix ◦")
-<<<<<<< HEAD
-        subtitle.setFont(QFont("Inter", 14, QFont.Weight.Medium))
+            """
+            color: #ffffff;
+
+            letter-spacing: 0.5px;
+            """
+        )
+
+        # Enhanced subtitle
+        subtitle = QLabel("Thammaphon Chittasuwanna (SDM) | Innovation")
+        subtitle.setFont(QFont("Segoe UI", 12, QFont.Weight.Normal))
         subtitle.setAlignment(Qt.AlignmentFlag.AlignCenter)
-=======
-        subtitle.setFont(QFont("Inter", 14, QFont.Medium))
-        subtitle.setAlignment(Qt.AlignCenter)
->>>>>>> d5c6ab0c
         subtitle.setStyleSheet(
-            f"""
-            color: {UltraModernColors.NEON_BLUE};
-            text-shadow: 
-                0 0 15px {UltraModernColors.NEON_BLUE},
-                0 2px 4px rgba(0, 0, 0, 0.3);
-            letter-spacing: 0.5px;
-            margin-top: 8px;
-        """
-        )
-
-        # Credit line
-        credit = QLabel("Thammaphon Chittasuwanna (SDM) | Innovation Department")
-<<<<<<< HEAD
-        credit.setFont(QFont("Inter", 10, QFont.Weight.Normal))
-        credit.setAlignment(Qt.AlignmentFlag.AlignCenter)
-=======
-        credit.setFont(QFont("Inter", 10, QFont.Normal))
-        credit.setAlignment(Qt.AlignCenter)
->>>>>>> d5c6ab0c
-        credit.setStyleSheet(
-            f"""
-            color: rgba(255, 255, 255, 0.7);
-            text-shadow: 0 1px 3px rgba(0, 0, 0, 0.3);
-            margin-top: 4px;
-        """
+            """
+            color: rgba(255,255,255,0.9);
+
+            font-weight: 500;
+            letter-spacing: 0.3px;
+            """
         )
 
         header_layout.addWidget(title)
         header_layout.addWidget(subtitle)
-        header_layout.addWidget(credit)
-        layout.addWidget(header)
+        # If credit is not defined, comment or remove the next line
+        # header_layout.addWidget(credit)
 
     def create_neural_connection_section(self, layout):
         """สร้าง connection status section แบบ neural network"""
@@ -622,12 +266,7 @@
 
         # Responsive sizing
         for card in [self.sp_status, self.db_status, self.sync_status]:
-<<<<<<< HEAD
             card.setSizePolicy(QSizePolicy.Policy.Expanding, QSizePolicy.Policy.Fixed)
-=======
-            card.setSizePolicy(QSizePolicy.Expanding, QSizePolicy.Fixed)
->>>>>>> d5c6ab0c
-            card.status_clicked.connect(self.on_status_card_clicked)
 
         cards_layout.addWidget(self.sp_status)
         cards_layout.addWidget(self.db_status)
@@ -656,26 +295,18 @@
         self.progress_bar = HolographicProgressBar()
         self.progress_bar.setVisible(False)
 
-        # Progress message แบบ cyber
-        self.progress_message = QLabel("◦ System ready for neural synchronization ◦")
-<<<<<<< HEAD
-        self.progress_message.setFont(QFont("Inter", 13, QFont.Weight.Medium))
-=======
-        self.progress_message.setFont(QFont("Inter", 13, QFont.Medium))
->>>>>>> d5c6ab0c
+        # Enhanced progress message
+        self.progress_message = QLabel("Ready to synchronize data")
+        self.progress_message.setFont(QFont("Segoe UI", 12, QFont.Weight.Medium))
         self.progress_message.setStyleSheet(
             f"""
             color: {UltraModernColors.TEXT_GLOW};
             background: transparent;
             padding: 12px 0px;
-            text-shadow: 0 0 8px {UltraModernColors.NEON_BLUE}80;
-        """
-        )
-<<<<<<< HEAD
-        self.progress_message.setAlignment(Qt.AlignmentFlag.AlignCenter)
-=======
-        self.progress_message.setAlignment(Qt.AlignCenter)
->>>>>>> d5c6ab0c
+
+            """
+        )
+        self.progress_message.setAlignment(Qt.AlignmentFlag.AlignLeft)
 
         content_layout.addWidget(self.progress_bar)
         content_layout.addWidget(self.progress_message)
@@ -704,24 +335,20 @@
         main_buttons = QHBoxLayout(main_buttons_container)
         main_buttons.setSpacing(16)
 
-        self.test_btn = CyberButton("◉ Neural Probe", "primary", "lg")
-<<<<<<< HEAD
+        self.test_btn = QPushButton("🔍 Test Connections")
+        self.test_btn.setStyleSheet(self.get_modern_primary_button_style())
+        self.test_btn.setMinimumHeight(48)
         self.test_btn.setSizePolicy(
             QSizePolicy.Policy.Expanding, QSizePolicy.Policy.Fixed
         )
         self.test_btn.clicked.connect(self.test_connections_requested.emit)
 
-        self.sync_btn = CyberButton("◈ Initiate Sync", "success", "lg")
+        self.sync_btn = QPushButton("🚀 Start Sync")
+        self.sync_btn.setStyleSheet(self.get_modern_success_button_style())
+        self.sync_btn.setMinimumHeight(48)
         self.sync_btn.setSizePolicy(
             QSizePolicy.Policy.Expanding, QSizePolicy.Policy.Fixed
         )
-=======
-        self.test_btn.setSizePolicy(QSizePolicy.Expanding, QSizePolicy.Fixed)
-        self.test_btn.clicked.connect(self.test_connections_requested.emit)
-
-        self.sync_btn = CyberButton("◈ Initiate Sync", "success", "lg")
-        self.sync_btn.setSizePolicy(QSizePolicy.Expanding, QSizePolicy.Fixed)
->>>>>>> d5c6ab0c
         self.sync_btn.clicked.connect(self._toggle_sync)
 
         main_buttons.addWidget(self.test_btn)
@@ -732,30 +359,35 @@
         secondary_layout = QHBoxLayout(secondary_container)
         secondary_layout.setSpacing(16)
 
-        self.clear_btn = CyberButton("◇ Purge Logs", "warning", "md")
-<<<<<<< HEAD
+        self.clear_btn = QPushButton("🧹 Clear Logs")
+        self.clear_btn.setStyleSheet(self.get_modern_warning_button_style())
+        self.clear_btn.setMinimumHeight(40)
         self.clear_btn.setSizePolicy(
             QSizePolicy.Policy.Expanding, QSizePolicy.Policy.Fixed
         )
-=======
-        self.clear_btn.setSizePolicy(QSizePolicy.Expanding, QSizePolicy.Fixed)
->>>>>>> d5c6ab0c
         self.clear_btn.clicked.connect(self.clear_logs_requested.emit)
 
         # Enhanced auto sync checkbox
-        self.auto_sync_check = QCheckBox("◦ Autonomous Neural Sync")
-        self.auto_sync_check.setStyleSheet(get_neon_checkbox_style())
-<<<<<<< HEAD
+        self.auto_sync_check = QCheckBox("🔄 Auto Sync Every Hour")
+        self.auto_sync_check.setStyleSheet(self.get_modern_checkbox_style())
         self.auto_sync_check.setSizePolicy(
             QSizePolicy.Policy.Expanding, QSizePolicy.Policy.Fixed
         )
-=======
-        self.auto_sync_check.setSizePolicy(QSizePolicy.Expanding, QSizePolicy.Fixed)
->>>>>>> d5c6ab0c
         self.auto_sync_check.toggled.connect(self._toggle_auto_sync)
+
+        # เพิ่มปุ่มล้างแคช
+        self.clear_cache_btn = QPushButton("🗑️ Clear Cache")
+        self.clear_cache_btn.setStyleSheet(self.get_modern_warning_button_style())
+        self.clear_cache_btn.setMinimumHeight(40)
+        self.clear_cache_btn.setSizePolicy(
+            QSizePolicy.Policy.Expanding, QSizePolicy.Policy.Fixed
+        )
+        self.clear_cache_btn.clicked.connect(self.clear_cache_requested.emit)
 
         secondary_layout.addWidget(self.clear_btn)
         secondary_layout.addWidget(self.auto_sync_check)
+        # เพิ่มปุ่มเข้าไปใน secondary layout
+        secondary_layout.addWidget(self.clear_cache_btn)
 
         content_layout.addWidget(main_buttons_container)
         content_layout.addWidget(secondary_container)
@@ -782,6 +414,68 @@
 
         logs_layout.addWidget(self.log_console)
         layout.addWidget(logs_frame)
+
+    def get_modern_primary_button_style(self):
+        return """
+            QPushButton {
+                background: #2196F3;
+                border: none;
+                border-radius: 8px;
+                color: white;
+                font-weight: bold;
+            }
+            QPushButton:hover {
+                background: #1976D2;
+            }
+        """
+
+    def get_modern_success_button_style(self):
+        return """
+            QPushButton {
+                background: #4CAF50;
+                border: none;
+                border-radius: 8px;
+                color: white;
+                font-weight: bold;
+            }
+            QPushButton:hover {
+                background: #388E3C;
+            }
+        """
+
+    def get_modern_warning_button_style(self):
+        return """
+            QPushButton {
+                background: #FF9800;
+                border: none;
+                border-radius: 8px;
+                color: white;
+                font-weight: bold;
+            }
+            QPushButton:hover {
+                background: #F57C00;
+            }
+        """
+
+    def get_modern_checkbox_style(self):
+        return """
+            QCheckBox {
+                color: white;
+                spacing: 8px;
+            }
+            QCheckBox::indicator {
+                width: 18px;
+                height: 18px;
+                border-radius: 4px;
+                border: 2px solid #2196F3;
+            }
+            QCheckBox::indicator:unchecked {
+                background: transparent;
+            }
+            QCheckBox::indicator:checked {
+                background: #2196F3;
+            }
+        """
 
     # Event handlers
     def _toggle_sync(self):
@@ -846,6 +540,16 @@
     def set_auto_sync_enabled(self, enabled):
         """ตั้งค่า auto sync"""
         self.auto_sync_check.setChecked(enabled)
+
+    def clear_cache(self):
+        """ล้างแคชของระบบ"""
+        self.add_log_message("Clearing system cache...", "info")
+        # ส่งคำขอไปยัง controller
+        success = self.controller.clear_system_cache()
+        if success:
+            self.add_log_message("Cache cleared successfully", "info")
+        else:
+            self.add_log_message("Failed to clear cache", "error")
 
     def resizeEvent(self, event):
         """Handle responsive behavior"""
@@ -871,7 +575,8 @@
 
 
 # Backward compatibility
-class Dashboard(UltraModernDashboard):
+class UltraModernDashboard(Dashboard):
     """Alias สำหรับ backward compatibility"""
 
+    pass
     pass