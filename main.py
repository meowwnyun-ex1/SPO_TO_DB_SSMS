--- conflicted
+++ resolved
@@ -1,1076 +1,72 @@
-<<<<<<< HEAD
-from PyQt6.QtWidgets import (
-    QMainWindow,
-    QWidget,
-    QHBoxLayout,
-    QSplitter,
-    QMessageBox,
-    QStatusBar,
-    QGraphicsDropShadowEffect,
-    QGraphicsOpacityEffect,
-    QFrame,
-    QLabel,
-)
-from PyQt6.QtCore import Qt, pyqtSlot, QTimer, QPropertyAnimation
-from PyQt6.QtGui import QCloseEvent, QFont, QColor
-from .components.dashboard import UltraModernDashboard
-from .components.config_panel import UltraModernConfigPanel
-from .styles.theme import (
-    UltraModernColors,
-    apply_ultra_modern_theme,
-    get_ultra_modern_card_style,
-)
-from utils.logger import NeuraUILogHandler
-import logging
-
-logger = logging.getLogger(__name__)
-
-
-class HolographicStatusBar(QStatusBar):
-    """Status bar แบบ holographic พร้อม neural network effects"""
-
-    def __init__(self, parent=None):
-        super().__init__(parent)
-        self.setup_holographic_style()
-        self.setup_status_animations()
-        self.current_status = "ready"
-
-    def setup_holographic_style(self):
-        """ตั้งค่าสไตล์ holographic"""
-        self.setStyleSheet(
-            f"""
-            QStatusBar {{
-                background: qlineargradient(
-                    x1:0, y1:0, x2:1, y2:0,
-                    stop:0 rgba(0, 0, 0, 0.6),
-                    stop:0.5 rgba(0, 212, 255, 0.1),
-                    stop:1 rgba(0, 0, 0, 0.6)
-                );
-                backdrop-filter: blur(20px);
-                color: {UltraModernColors.TEXT_LUMINOUS};
-                border-top: 2px solid rgba(0, 212, 255, 0.4);
-                padding: 12px 24px;
-                font-size: 13px;
-                font-weight: 500;
-                font-family: 'Inter', 'Segoe UI', sans-serif;
-                text-shadow: 0 0 8px {UltraModernColors.NEON_BLUE}60;
-            }}
-            QStatusBar::item {{
-                border: none;
-                background: transparent;
-            }}
-        """
-        )
-
-        # เพิ่ม glow effect
-        self.glow_effect = QGraphicsDropShadowEffect()
-        self.glow_effect.setBlurRadius(15)
-        self.glow_effect.setColor(QColor(0, 212, 255, 60))
-        self.glow_effect.setOffset(0, 0)
-        self.setGraphicsEffect(self.glow_effect)
-
-    def setup_status_animations(self):
-        """ตั้งค่า status animations"""
-        self.glow_timer = QTimer()
-        self.glow_timer.timeout.connect(self.animate_status_glow)
-        self.glow_intensity = 60
-        self.glow_direction = 1
-
-    def animate_status_glow(self):
-        """Animate status glow effect"""
-        if self.current_status in ["syncing", "connecting", "processing"]:
-            self.glow_intensity += self.glow_direction * 15
-            if self.glow_intensity >= 120:
-                self.glow_direction = -1
-            elif self.glow_intensity <= 40:
-                self.glow_direction = 1
-
-            self.glow_effect.setColor(QColor(0, 212, 255, self.glow_intensity))
-
-    def set_neural_status(self, message, status_type="info"):
-        """ตั้งค่าสถานะแบบ neural network"""
-        self.current_status = status_type
-
-        # Status icons และสี
-        status_configs = {
-            "ready": {"icon": "◉", "color": UltraModernColors.NEON_GREEN},
-            "connecting": {"icon": "◐", "color": UltraModernColors.NEON_BLUE},
-            "syncing": {"icon": "◑", "color": UltraModernColors.NEON_PURPLE},
-            "success": {"icon": "◎", "color": UltraModernColors.NEON_GREEN},
-            "error": {"icon": "◆", "color": UltraModernColors.NEON_PINK},
-            "warning": {"icon": "◈", "color": UltraModernColors.NEON_YELLOW},
-        }
-
-        config = status_configs.get(status_type, status_configs["ready"])
-
-        # อัปเดตข้อความพร้อม neural styling
-        neural_message = f"{config['icon']} Neural Status: {message}"
-        self.showMessage(neural_message)
-
-        # อัปเดต glow color
-        if status_type in ["connecting", "syncing", "processing"]:
-            self.glow_timer.start(200)
-        else:
-            self.glow_timer.stop()
-            self.glow_effect.setColor(QColor(0, 212, 255, 60))
-
-
-class HolographicSplitter(QSplitter):
-    """Splitter แบบ holographic พร้อม dimensional effects"""
-
-    def __init__(self, orientation, parent=None):
-        super().__init__(orientation, parent)
-        self.setup_holographic_style()
-        self.setup_hover_animations()
-
-    def setup_holographic_style(self):
-        """ตั้งค่าสไตล์ holographic"""
-        self.setStyleSheet(
-            f"""
-            QSplitter {{
-                background: transparent;
-                border: none;
-            }}
-            QSplitter::handle {{
-                background: qlineargradient(
-                    x1:0, y1:0, x2:0, y2:1,
-                    stop:0 {UltraModernColors.NEON_BLUE},
-                    stop:0.5 {UltraModernColors.NEON_PURPLE},
-                    stop:1 {UltraModernColors.NEON_BLUE}
-                );
-                width: 4px;
-                margin: 20px 0px;
-                border-radius: 2px;
-                box-shadow: 
-                    0 0 15px rgba(0, 212, 255, 0.5),
-                    inset 0 0 10px rgba(255, 255, 255, 0.1);
-            }}
-            QSplitter::handle:hover {{
-                background: qlineargradient(
-                    x1:0, y1:0, x2:0, y2:1,
-                    stop:0 {UltraModernColors.NEON_PURPLE},
-                    stop:0.5 {UltraModernColors.NEON_PINK},
-                    stop:1 {UltraModernColors.NEON_PURPLE}
-                );
-                width: 6px;
-                box-shadow: 
-                    0 0 25px rgba(189, 94, 255, 0.8),
-                    inset 0 0 15px rgba(255, 255, 255, 0.2);
-            }}
-            QSplitter::handle:pressed {{
-                background: {UltraModernColors.NEON_PINK};
-                box-shadow: 
-                    0 0 30px rgba(255, 107, 156, 0.9),
-                    inset 0 0 20px rgba(255, 255, 255, 0.3);
-            }}
-        """
-        )
-
-    def setup_hover_animations(self):
-        """ตั้งค่า hover animations"""
-        self.setChildrenCollapsible(False)
-
-
-class QuantumLoadingOverlay(QWidget):
-    """Loading overlay แบบ quantum พร้อม holographic effects"""
-
-    def __init__(self, parent=None):
-        super().__init__(parent)
-        self.setup_quantum_ui()
-        self.setup_quantum_animations()
-        self.hide()
-
-    def setup_quantum_ui(self):
-        """ตั้งค่า UI แบบ quantum"""
-        self.setStyleSheet(
-            f"""
-            QWidget {{
-                background: rgba(0, 0, 0, 0.8);
-                backdrop-filter: blur(15px);
-            }}
-        """
-        )
-
-        # Loading content
-        layout = QHBoxLayout(self)
-        layout.setAlignment(Qt.AlignmentFlag.AlignCenter)
-
-        # Quantum loading frame
-        loading_frame = QFrame()
-        loading_frame.setFixedSize(300, 120)
-        loading_frame.setStyleSheet(get_ultra_modern_card_style("neon"))
-
-        frame_layout = QVBoxLayout(loading_frame)
-        frame_layout.setAlignment(Qt.AlignmentFlag.AlignCenter)
-        frame_layout.setSpacing(16)
-
-        # Loading icon
-        self.loading_icon = QLabel("◈")
-        self.loading_icon.setFont(QFont("Inter", 32, QFont.Weight.Bold))
-        self.loading_icon.setAlignment(Qt.AlignmentFlag.AlignCenter)
-        self.loading_icon.setStyleSheet(
-            f"""
-            color: {UltraModernColors.NEON_BLUE};
-            text-shadow: 
-                0 0 20px {UltraModernColors.NEON_BLUE},
-                0 0 40px {UltraModernColors.NEON_BLUE};
-        """
-        )
-
-        # Loading text
-        self.loading_text = QLabel("Initializing Neural Matrix...")
-        self.loading_text.setFont(QFont("Inter", 14, QFont.Weight.Medium))
-        self.loading_text.setAlignment(Qt.AlignmentFlag.AlignCenter)
-        self.loading_text.setStyleSheet(
-            f"""
-            color: {UltraModernColors.TEXT_LUMINOUS};
-            text-shadow: 0 0 10px {UltraModernColors.NEON_BLUE}60;
-        """
-        )
-
-        frame_layout.addWidget(self.loading_icon)
-        frame_layout.addWidget(self.loading_text)
-        layout.addWidget(loading_frame)
-
-    def setup_quantum_animations(self):
-        """ตั้งค่า quantum animations"""
-        # Rotation animation
-        self.rotation_timer = QTimer()
-        self.rotation_timer.timeout.connect(self.rotate_quantum_icon)
-        self.rotation_angle = 0
-
-        # Fade animation
-        self.fade_effect = QGraphicsOpacityEffect()
-        self.loading_icon.setGraphicsEffect(self.fade_effect)
-
-        self.fade_animation = QPropertyAnimation(self.fade_effect, b"opacity")
-        self.fade_animation.setDuration(1000)
-        self.fade_animation.setStartValue(0.3)
-        self.fade_animation.setEndValue(1.0)
-        self.fade_animation.setLoopCount(-1)
-
-    def rotate_quantum_icon(self):
-        """หมุน quantum icon"""
-        symbols = ["◈", "◉", "◎", "⬢", "◆", "◇"]
-        self.rotation_angle = (self.rotation_angle + 1) % len(symbols)
-        self.loading_icon.setText(symbols[self.rotation_angle])
-
-    def show_quantum_loading(self, message="Processing..."):
-        """แสดง quantum loading"""
-        self.loading_text.setText(message)
-        self.rotation_timer.start(200)
-        self.fade_animation.start()
-        self.show()
-        self.raise_()
-
-    def hide_quantum_loading(self):
-        """ซ่อน quantum loading"""
-        self.rotation_timer.stop()
-        self.fade_animation.stop()
-        self.hide()
-
-
-class UltraModernMainWindow(QMainWindow):
-    """Main window แบบ ultra modern holographic พร้อม neural network interface"""
-
-    def __init__(self, controller):
-        super().__init__()
-        self.controller = controller
-        self.ui_log_handler = None
-        self.loading_overlay = None
-        self.setup_quantum_window()
-        self.setup_holographic_ui()
-        self.setup_neural_connections()
-        self.setup_quantum_logging()
-        self.load_neural_state()
-
-    def setup_quantum_window(self):
-        """ตั้งค่าหน้าต่างแบบ quantum"""
-        self.setWindowTitle("◈ SharePoint to SQL Neural Matrix by เฮียตอม😎 ◈")
-        self.setGeometry(100, 100, 1800, 1100)
-        self.setMinimumSize(1600, 1000)
-
-        # Apply ultra modern theme
-        apply_ultra_modern_theme(self)
-
-        # Holographic status bar
-        self.neural_status_bar = HolographicStatusBar()
-        self.setStatusBar(self.neural_status_bar)
-        self.neural_status_bar.set_neural_status("Neural matrix initialized", "ready")
-
-    def setup_holographic_ui(self):
-        """ตั้งค่า UI แบบ holographic"""
-        # Central widget
-        central_widget = QWidget()
-        self.setCentralWidget(central_widget)
-
-        # Main layout
-        main_layout = QHBoxLayout(central_widget)
-        main_layout.setContentsMargins(0, 0, 0, 0)
-        main_layout.setSpacing(0)
-
-        # Holographic splitter
-        splitter = HolographicSplitter(Qt.Orientation.Horizontal)
-
-        # Create ultra modern components
-        self.neural_dashboard = UltraModernDashboard(self.controller)
-        self.quantum_config_panel = UltraModernConfigPanel(self.controller)
-
-        # Add to splitter with quantum proportions
-        splitter.addWidget(self.neural_dashboard)
-        splitter.addWidget(self.quantum_config_panel)
-
-        # Set neural proportions (dashboard: config = 1:2.2)
-        splitter.setStretchFactor(0, 1)
-        splitter.setStretchFactor(1, 2)
-        splitter.setSizes([600, 1200])
-
-        main_layout.addWidget(splitter)
-
-        # Quantum loading overlay
-        self.loading_overlay = QuantumLoadingOverlay(central_widget)
-        self.loading_overlay.resize(central_widget.size())
-
-    def setup_neural_connections(self):
-        """ตั้งค่า neural signal connections"""
-        # Controller → UI signals
-        self.controller.status_changed.connect(self.on_neural_status_changed)
-        self.controller.progress_updated.connect(self.on_quantum_progress_updated)
-        self.controller.sync_completed.connect(self.on_neural_sync_completed)
-        self.controller.log_message.connect(self.on_matrix_log_message)
-
-        # Neural Dashboard → Controller signals
-        self.neural_dashboard.test_connections_requested.connect(
-            lambda: self.execute_with_quantum_feedback(
-                self.controller.test_all_connections, "Testing neural connections..."
-            )
-        )
-        self.neural_dashboard.start_sync_requested.connect(
-            lambda: self.execute_with_quantum_feedback(
-                self.controller.start_sync, "Initiating quantum sync..."
-            )
-        )
-        self.neural_dashboard.stop_sync_requested.connect(self.controller.stop_sync)
-        self.neural_dashboard.clear_logs_requested.connect(self.clear_matrix_logs)
-        self.neural_dashboard.auto_sync_toggled.connect(
-            self.controller.toggle_auto_sync
-        )
-
-        # Quantum Config Panel → Controller signals
-        self.quantum_config_panel.config_changed.connect(
-            lambda config: self.execute_with_quantum_feedback(
-                lambda: self.controller.save_config(config),
-                "Saving neural configuration...",
-            )
-        )
-        self.quantum_config_panel.test_sharepoint_requested.connect(
-            lambda: self.execute_with_quantum_feedback(
-                self.controller.test_sharepoint_connection,
-                "Probing SharePoint neural network...",
-            )
-        )
-        self.quantum_config_panel.test_database_requested.connect(
-            lambda: self.execute_with_quantum_feedback(
-                self.controller.test_database_connection,
-                "Testing quantum database link...",
-            )
-        )
-        self.quantum_config_panel.refresh_sites_requested.connect(
-            self._handle_neural_refresh_sites
-        )
-        self.quantum_config_panel.refresh_lists_requested.connect(
-            self._handle_neural_refresh_lists
-        )
-        self.quantum_config_panel.refresh_databases_requested.connect(
-            self._handle_neural_refresh_databases
-        )
-        self.quantum_config_panel.refresh_tables_requested.connect(
-            self._handle_neural_refresh_tables
-        )
-
-    def setup_quantum_logging(self):
-        """ตั้งค่า quantum logging system"""
-        self.ui_log_handler = NeuraUILogHandler(self.on_matrix_log_message)
-        self.ui_log_handler.setLevel(logging.INFO)
-        logging.getLogger().addHandler(self.ui_log_handler)
-
-    def load_neural_state(self):
-        """โหลดสถานะเริ่มต้นของ neural network"""
-        try:
-            self.loading_overlay.show_quantum_loading("Loading neural configuration...")
-
-            # Load configuration
-            config = self.controller.get_config()
-            self.quantum_config_panel.load_config(config)
-
-            # Test connections with delay for visual effect
-            QTimer.singleShot(1000, self._test_initial_connections)
-            QTimer.singleShot(2000, self.loading_overlay.hide_quantum_loading)
-
-        except Exception as e:
-            logger.error(f"Failed to load neural state: {str(e)}")
-            self.loading_overlay.hide_quantum_loading()
-
-    def _test_initial_connections(self):
-        """ทดสอบการเชื่อมต่อเริ่มต้น"""
-        QTimer.singleShot(100, self.controller.test_sharepoint_connection)
-        QTimer.singleShot(300, self.controller.test_database_connection)
-
-    def execute_with_quantum_feedback(self, func, loading_message):
-        """Execute function with quantum visual feedback"""
-        self.loading_overlay.show_quantum_loading(loading_message)
-
-        def execute_and_hide():
-            try:
-                result = func()
-                QTimer.singleShot(500, self.loading_overlay.hide_quantum_loading)
-                return result
-            except Exception as e:
-                logger.error(f"Quantum operation failed: {str(e)}")
-                QTimer.singleShot(500, self.loading_overlay.hide_quantum_loading)
-                self.show_neural_error("Quantum Operation Failed", str(e))
-
-        QTimer.singleShot(100, execute_and_hide)
-
-    # Neural Signal Handlers
-    @pyqtSlot(str, str)
-    def on_neural_status_changed(self, service, status):
-        """Handle neural status changes"""
-        self.neural_dashboard.update_connection_status(service, status)
-
-        # Update neural status bar
-        status_messages = {
-            ("SharePoint", "connected"): (
-                "SharePoint neural link established",
-                "success",
-            ),
-            ("Database", "connected"): ("Quantum database synchronized", "success"),
-            ("SharePoint", "error"): ("SharePoint neural disruption detected", "error"),
-            ("Database", "error"): ("Quantum database link failure", "error"),
-            ("SharePoint", "connecting"): (
-                "Establishing SharePoint neural link...",
-                "connecting",
-            ),
-            ("Database", "connecting"): (
-                "Synchronizing quantum database...",
-                "connecting",
-            ),
-        }
-
-        message_data = status_messages.get(
-            (service, status), (f"{service}: {status}", "info")
-        )
-        self.neural_status_bar.set_neural_status(message_data[0], message_data[1])
-
-    @pyqtSlot(str, int, str)
-    def on_quantum_progress_updated(self, message, progress, level):
-        """Handle quantum progress updates"""
-        self.neural_dashboard.update_progress(message, progress, level)
-
-        if progress > 0:
-            self.neural_status_bar.set_neural_status(
-                f"Quantum transfer: {message} ({progress}%)", "syncing"
-            )
-
-    @pyqtSlot(bool, str)
-    def on_neural_sync_completed(self, success, message):
-        """Handle neural sync completion"""
-        stats = (
-            self.controller.get_sync_status()
-            if hasattr(self.controller, "get_sync_status")
-            else {}
-        )
-        self.neural_dashboard.on_sync_completed(success, message, stats)
-
-        if success:
-            self.neural_status_bar.set_neural_status(
-                f"Neural sync complete: {message}", "success"
-            )
-            self.show_neural_success("Quantum Sync Complete", message)
-        else:
-            self.neural_status_bar.set_neural_status(
-                f"Neural sync failed: {message}", "error"
-            )
-            self.show_neural_error("Neural Sync Failure", message)
-
-    @pyqtSlot(str, str)
-    def on_matrix_log_message(self, message, level):
-        """Handle matrix log messages"""
-        self.neural_dashboard.add_log_message(message, level)
-
-    # Neural Refresh Handlers
-    def _handle_neural_refresh_sites(self):
-        """Handle neural site refresh"""
-        try:
-            self.neural_status_bar.set_neural_status(
-                "Scanning neural sites...", "connecting"
-            )
-            sites = self.controller.get_sharepoint_sites()
-            self.neural_status_bar.set_neural_status(
-                f"Found {len(sites)} neural sites", "success"
-            )
-        except Exception as e:
-            self.show_neural_error("Neural Site Scan Failed", str(e))
-
-    def _handle_neural_refresh_lists(self):
-        """Handle neural list refresh"""
-        try:
-            self.neural_status_bar.set_neural_status(
-                "Analyzing neural data streams...", "connecting"
-            )
-            config = self.quantum_config_panel.get_config()
-            lists = self.controller.get_sharepoint_lists(config.site_url)
-            self.quantum_config_panel.update_sharepoint_lists(lists)
-            self.neural_status_bar.set_neural_status(
-                f"Found {len(lists)} data streams", "success"
-            )
-        except Exception as e:
-            self.show_neural_error("Neural Stream Analysis Failed", str(e))
-
-    def _handle_neural_refresh_databases(self):
-        """Handle neural database refresh"""
-        try:
-            self.neural_status_bar.set_neural_status(
-                "Scanning quantum databases...", "connecting"
-            )
-            databases = self.controller.get_databases()
-            self.quantum_config_panel.update_databases(databases)
-            self.neural_status_bar.set_neural_status(
-                f"Found {len(databases)} quantum databases", "success"
-            )
-        except Exception as e:
-            self.show_neural_error("Quantum Database Scan Failed", str(e))
-
-    def _handle_neural_refresh_tables(self):
-        """Handle neural table refresh"""
-        try:
-            self.neural_status_bar.set_neural_status(
-                "Mapping quantum data structures...", "connecting"
-            )
-            tables = self.controller.get_tables()
-            self.quantum_config_panel.update_tables(tables)
-            self.neural_status_bar.set_neural_status(
-                f"Mapped {len(tables)} data structures", "success"
-            )
-        except Exception as e:
-            self.show_neural_error("Quantum Structure Mapping Failed", str(e))
-
-    # Utility Methods
-    def clear_matrix_logs(self):
-        """ล้าง matrix logs"""
-        self.neural_dashboard.clear_logs()
-        self.neural_status_bar.set_neural_status(
-            "Neural activity matrix purged", "info"
-        )
-
-    def show_neural_success(self, title, message):
-        """แสดงข้อความสำเร็จแบบ neural"""
-        msg_box = QMessageBox(self)
-        msg_box.setIcon(QMessageBox.Icon.Information)
-        msg_box.setWindowTitle(f"◎ {title}")
-        msg_box.setText(f"◉ {message}")
-        msg_box.setStyleSheet(
-            f"""
-            QMessageBox {{
-                background: {get_ultra_modern_card_style()};
-                color: {UltraModernColors.TEXT_LUMINOUS};
-            }}
-            QMessageBox QPushButton {{
-                background: {UltraModernColors.SUCCESS_GLOW};
-                color: white;
-                border: none;
-                border-radius: 8px;
-                padding: 12px 24px;
-                font-weight: 600;
-                font-size: 13px;
-            }}
-        """
-        )
-        msg_box.exec()
-
-    def show_neural_error(self, title, message):
-        """แสดงข้อความผิดพลาดแบบ neural"""
-        msg_box = QMessageBox(self)
-        msg_box.setIcon(QMessageBox.Icon.Critical)
-        msg_box.setWindowTitle(f"◆ {title}")
-        msg_box.setText(f"✗ {message}")
-        msg_box.setStyleSheet(
-            f"""
-            QMessageBox {{
-                background: {get_ultra_modern_card_style()};
-                color: {UltraModernColors.TEXT_LUMINOUS};
-=======
 """
-◈ SharePoint to SQL Neural Matrix by เฮียตอม😎 ◈
+SharePoint to SQL Sync by เฮียตอม😎
 © 2025 Thammaphon Chittasuwanna (SDM) | Innovation Department
-
-Ultra Modern Holographic Interface with Quantum Data Synchronization
-Neural Network Architecture for Enterprise Data Management
 """
 
 import sys
 import os
-import traceback
-from PyQt6.QtWidgets import QApplication, QSplashScreen, QMessageBox
-from PyQt6.QtGui import QPalette, QColor, QPixmap, QPainter, QFont, QLinearGradient
-from PyQt6.QtCore import Qt, QTimer, QThread, pyqtSignal
+import logging
+from PyQt6.QtWidgets import QApplication
+from PyQt6.QtGui import QPalette, QColor
 
 # Add project root to path
 sys.path.append(os.path.dirname(os.path.abspath(__file__)))
 
-from ui.main_window import UltraModernMainWindow
-from core.app_controller import AppController
+from ui.main_window import MainWindow
+from controller.app_controller import AppController
 from utils.logger import setup_logging
-from ui.styles.theme import UltraModernColors
 
 
-class NeuralInitializationThread(QThread):
-    """Background thread สำหรับ initialize neural systems"""
-
-    progress_updated = pyqtSignal(str, int)
-    initialization_completed = pyqtSignal(object)
-    initialization_failed = pyqtSignal(str)
-
-    def run(self):
-        """Initialize neural matrix components"""
-        try:
-            # Phase 1: Neural Network Initialization
-            self.progress_updated.emit("◈ Initializing Neural Network Core...", 20)
-            self.msleep(300)
-
-            # Phase 2: Quantum Controller Setup
-            self.progress_updated.emit("◎ Loading Quantum Controller Matrix...", 40)
-            controller = AppController()
-            self.msleep(400)
-
-            # Phase 3: Holographic Interface Preparation
-            self.progress_updated.emit("⬢ Preparing Holographic Interface...", 60)
-            self.msleep(300)
-
-            # Phase 4: Neural Pathways Optimization
-            self.progress_updated.emit("◉ Optimizing Neural Pathways...", 80)
-            self.msleep(200)
-
-            # Phase 5: Matrix Synchronization
-            self.progress_updated.emit("◦ Neural Matrix Ready ◦", 100)
-            self.msleep(200)
-
-            self.initialization_completed.emit(controller)
-
-        except Exception as e:
-            error_msg = f"Neural initialization failed: {str(e)}"
-            self.initialization_failed.emit(error_msg)
+logging.basicConfig(level=logging.INFO)
+logger = logging.getLogger(__name__)
 
 
-class HolographicSplashScreen(QSplashScreen):
-    """Splash screen แบบ holographic พร้อม neural loading effects"""
-
-    def __init__(self):
-        # สร้าง holographic background
-        pixmap = self.create_holographic_background()
-        super().__init__(pixmap)
-
-        self.setWindowFlags(
-            Qt.WindowStaysOnTopHint | Qt.SplashScreen | Qt.FramelessWindowHint
-        )
-        self.setAttribute(Qt.WA_TranslucentBackground)
-
-        # Setup neural loading animation
-        self.loading_symbols = ["◈", "◉", "◎", "⬢", "◆", "◇", "⬡", "⬟"]
-        self.symbol_index = 0
-
-        # Animation timer
-        self.animation_timer = QTimer()
-        self.animation_timer.timeout.connect(self.animate_neural_symbol)
-        self.animation_timer.start(150)
-
-    def create_holographic_background(self):
-        """สร้าง holographic background สำหรับ splash screen"""
-        width, height = 600, 400
-        pixmap = QPixmap(width, height)
-        pixmap.fill(Qt.transparent)
-
-        painter = QPainter(pixmap)
-        painter.setRenderHint(QPainter.Antialiasing)
-
-        # Holographic gradient background
-        gradient = QLinearGradient(0, 0, width, height)
-        gradient.setColorAt(0.0, QColor(20, 30, 48, 200))
-        gradient.setColorAt(0.3, QColor(0, 212, 255, 80))
-        gradient.setColorAt(0.7, QColor(189, 94, 255, 80))
-        gradient.setColorAt(1.0, QColor(20, 30, 48, 200))
-
-        painter.fillRect(0, 0, width, height, gradient)
-
-        # Neural network grid pattern
-        painter.setPen(QColor(0, 212, 255, 30))
-        grid_size = 40
-        for x in range(0, width, grid_size):
-            painter.drawLine(x, 0, x, height)
-        for y in range(0, height, grid_size):
-            painter.drawLine(0, y, width, y)
-
-        # Central holographic frame
-        frame_rect = pixmap.rect().adjusted(40, 40, -40, -40)
-        painter.setPen(QColor(0, 212, 255, 150))
-        painter.drawRoundedRect(frame_rect, 20, 20)
-
-        # Neon glow effect
-        for i in range(3):
-            painter.setPen(QColor(0, 212, 255, 50 - i * 15))
-            painter.drawRoundedRect(frame_rect.adjusted(-i, -i, i, i), 20 + i, 20 + i)
-
-        # Title text
-        painter.setPen(QColor(255, 255, 255, 255))
-        painter.setFont(QFont("Inter", 24, QFont.Bold))
-        title_rect = pixmap.rect().adjusted(0, 80, 0, -200)
-        painter.drawText(title_rect, Qt.AlignCenter, "◈ Neural Matrix Initialization ◈")
-
-        # Subtitle
-        painter.setFont(QFont("Inter", 14, QFont.Medium))
-        painter.setPen(QColor(0, 212, 255, 200))
-        subtitle_rect = pixmap.rect().adjusted(0, 130, 0, -150)
-        painter.drawText(
-            subtitle_rect, Qt.AlignCenter, "SharePoint to SQL Quantum Sync System"
-        )
-
-        # Credit line
-        painter.setFont(QFont("Inter", 10))
-        painter.setPen(QColor(255, 255, 255, 150))
-        credit_rect = pixmap.rect().adjusted(0, 300, 0, -50)
-        painter.drawText(
-            credit_rect, Qt.AlignCenter, "Powered by เฮียตอม😎 | Innovation Department"
-        )
-
-        painter.end()
-        return pixmap
-
-    def animate_neural_symbol(self):
-        """Animate neural loading symbol"""
-        self.symbol_index = (self.symbol_index + 1) % len(self.loading_symbols)
-
-    def show_neural_message(self, message, progress=0):
-        """แสดงข้อความแบบ neural พร้อม progress"""
-        neural_symbol = self.loading_symbols[self.symbol_index]
-
-        # Enhanced message with neural styling
-        neural_message = f"{neural_symbol} {message}"
-
-        if progress > 0:
-            neural_message += f" [{progress}%]"
-
-        # แสดงข้อความด้วยสี neon
-        self.showMessage(
-            neural_message,
-            Qt.AlignCenter | Qt.AlignBottom,
-            QColor(0, 255, 255),  # Cyan neon color
-        )
-
-    def finish_neural_loading(self):
-        """เสร็จสิ้นการโหลด neural matrix"""
-        self.animation_timer.stop()
-        self.show_neural_message("◎ Neural Matrix Online ◎", 100)
-
-
-def setup_ultra_modern_app_theme(app):
-    """ตั้งค่า ultra modern theme สำหรับ application"""
+def setup_app_theme(app):
+    """Setup modern dark theme"""
     app.setStyle("Fusion")
 
-    # Ultra modern dark palette พร้อม holographic accents
+    # Dark palette
     dark_palette = QPalette()
-
-    # Base colors
-    dark_palette.setColor(QPalette.Window, QColor(26, 32, 44))
-    dark_palette.setColor(QPalette.WindowText, QColor(255, 255, 255))
-    dark_palette.setColor(QPalette.Base, QColor(15, 20, 26))
-    dark_palette.setColor(QPalette.AlternateBase, QColor(45, 55, 72))
-    dark_palette.setColor(QPalette.ToolTipBase, QColor(0, 0, 0))
-    dark_palette.setColor(QPalette.ToolTipText, QColor(255, 255, 255))
-    dark_palette.setColor(QPalette.Text, QColor(255, 255, 255))
-    dark_palette.setColor(QPalette.Button, QColor(45, 55, 72))
-    dark_palette.setColor(QPalette.ButtonText, QColor(255, 255, 255))
-    dark_palette.setColor(QPalette.BrightText, QColor(0, 212, 255))
-    dark_palette.setColor(QPalette.Link, QColor(0, 212, 255))
-    dark_palette.setColor(QPalette.Highlight, QColor(0, 212, 255))
-    dark_palette.setColor(QPalette.HighlightedText, QColor(0, 0, 0))
-
-    # Disabled colors
-    dark_palette.setColor(QPalette.Disabled, QPalette.WindowText, QColor(127, 127, 127))
-    dark_palette.setColor(QPalette.Disabled, QPalette.Text, QColor(127, 127, 127))
-    dark_palette.setColor(QPalette.Disabled, QPalette.ButtonText, QColor(127, 127, 127))
-
+    dark_palette.setColor(QPalette.ColorRole.Window, QColor(53, 53, 53))
+    dark_palette.setColor(QPalette.ColorRole.WindowText, QColor(255, 255, 255))
+    dark_palette.setColor(QPalette.ColorRole.Base, QColor(25, 25, 25))
+    dark_palette.setColor(QPalette.ColorRole.AlternateBase, QColor(53, 53, 53))
+    dark_palette.setColor(QPalette.ColorRole.ToolTipBase, QColor(0, 0, 0))
+    dark_palette.setColor(QPalette.ColorRole.ToolTipText, QColor(255, 255, 255))
+    dark_palette.setColor(QPalette.ColorRole.Text, QColor(255, 255, 255))
+    dark_palette.setColor(QPalette.ColorRole.Button, QColor(53, 53, 53))
+    dark_palette.setColor(QPalette.ColorRole.ButtonText, QColor(255, 255, 255))
+    dark_palette.setColor(QPalette.ColorRole.BrightText, QColor(255, 0, 0))
+    dark_palette.setColor(QPalette.ColorRole.Link, QColor(42, 130, 218))
+    dark_palette.setColor(QPalette.ColorRole.Highlight, QColor(42, 130, 218))
+    dark_palette.setColor(QPalette.ColorRole.HighlightedText, QColor(0, 0, 0))
     app.setPalette(dark_palette)
-
-    # Global application stylesheet
-    app.setStyleSheet(
-        f"""
-        QApplication {{
-            background: {UltraModernColors.NEURAL_GRADIENT};
-        }}
-        QToolTip {{
-            background: rgba(0, 212, 255, 0.9);
-            color: white;
-            border: 1px solid rgba(0, 212, 255, 0.5);
-            border-radius: 8px;
-            padding: 8px;
-            font-family: 'Inter', 'Segoe UI', sans-serif;
-            font-size: 12px;
-            font-weight: 500;
-        }}
-        QMessageBox {{
-            background: rgba(26, 32, 44, 0.95);
-            backdrop-filter: blur(15px);
-        }}
-    """
-    )
-
-
-def handle_neural_exception(exc_type, exc_value, exc_traceback):
-    """จัดการ exception แบบ neural system"""
-    if issubclass(exc_type, KeyboardInterrupt):
-        sys.__excepthook__(exc_type, exc_value, exc_traceback)
-        return
-
-    # Log neural system error
-    error_msg = "".join(traceback.format_exception(exc_type, exc_value, exc_traceback))
-
-    # Create neural error dialog
-    app = QApplication.instance()
-    if app:
-        msg_box = QMessageBox()
-        msg_box.setIcon(QMessageBox.Critical)
-        msg_box.setWindowTitle("◆ Neural Matrix Critical Error")
-        msg_box.setText(
-            "◆ Fatal neural network disruption detected\n\n"
-            "The neural matrix has encountered a critical error and needs to restart.\n"
-            "All data will be preserved in the quantum backup systems."
-        )
-        msg_box.setDetailedText(error_msg)
-        msg_box.setStandardButtons(QMessageBox.Ok)
-
-        # Apply neural styling
-        msg_box.setStyleSheet(
-            f"""
-            QMessageBox {{
-                background: qlineargradient(
-                    x1:0, y1:0, x2:1, y2:1,
-                    stop:0 rgba(255, 7, 58, 0.1),
-                    stop:1 rgba(20, 30, 48, 0.9)
-                );
-                color: {UltraModernColors.TEXT_LUMINOUS};
-                border: 2px solid rgba(255, 7, 58, 0.5);
-                border-radius: 16px;
->>>>>>> d5c6ab0c
-            }}
-            QMessageBox QPushButton {{
-                background: {UltraModernColors.ERROR_GLOW};
-                color: white;
-                border: none;
-                border-radius: 8px;
-                padding: 12px 24px;
-                font-weight: 600;
-<<<<<<< HEAD
-            }}
-        """
-        )
-        msg_box.exec()
-
-    def resizeEvent(self, event):
-        """Handle window resize for quantum overlay"""
-        super().resizeEvent(event)
-        if self.loading_overlay:
-            self.loading_overlay.resize(self.centralWidget().size())
-
-    def closeEvent(self, event: QCloseEvent):
-        """Handle neural matrix shutdown"""
-        try:
-            if self.controller.get_sync_status()["is_running"]:
-                reply = QMessageBox.question(
-                    self,
-                    "◈ Neural Matrix Shutdown Confirmation",
-                    "Neural synchronization is active.\n\n"
-                    + "◦ Force shutdown may cause data corruption\n"
-                    + "◦ Recommend graceful termination\n\n"
-                    + "Proceed with neural matrix shutdown?",
-                    QMessageBox.StandardButton.Yes | QMessageBox.StandardButton.No,
-                    QMessageBox.StandardButton.No,
-                )
-
-                if reply == QMessageBox.StandardButton.No:
-                    event.ignore()
-                    return
-
-                self.loading_overlay.show_quantum_loading(
-                    "Terminating neural processes..."
-                )
-                self.controller.stop_sync()
-                QTimer.singleShot(1000, lambda: self._complete_shutdown(event))
-            else:
-                self._complete_shutdown(event)
-
-        except Exception as e:
-            logger.error(f"Error during neural shutdown: {str(e)}")
-            event.accept()
-
-    def _complete_shutdown(self, event):
-        """Complete neural matrix shutdown"""
-        try:
-            self.controller.cleanup()
-            if self.ui_log_handler:
-                logging.getLogger().removeHandler(self.ui_log_handler)
-
-            self.neural_status_bar.set_neural_status(
-                "Neural matrix shutdown complete", "ready"
-            )
-            event.accept()
-
-        except Exception as e:
-            logger.error(f"Error completing neural shutdown: {str(e)}")
-            event.accept()
-
-
-# Backward compatibility
-class MainWindow(UltraModernMainWindow):
-    """Alias สำหรับ backward compatibility"""
-
-    pass
-=======
-                font-size: 13px;
-            }}
-        """
-        )
-
-        msg_box.exec_()
-
-
-def initialize_neural_environment():
-    """Initialize neural computing environment"""
-    # Setup neural logging system
-    try:
-        setup_logging("INFO", "logs")
-        print("◉ Neural logging system initialized")
-    except Exception as e:
-        print(f"◆ Warning: Could not initialize logging: {e}")
-
-    # Setup neural exception handling
-    sys.excepthook = handle_neural_exception
-    print("◎ Neural exception handler activated")
-
-    # Optimize neural performance
-    if hasattr(sys, "setrecursionlimit"):
-        sys.setrecursionlimit(5000)
-
-    print("⬢ Neural environment optimization complete")
 
 
 def main():
-    """Neural Matrix Application Entry Point"""
-    print("=" * 60)
-    print("◈ SharePoint to SQL Neural Matrix v2.0")
-    print("◦ Ultra Modern Holographic Interface")
-    print("◦ Quantum Data Synchronization Engine")
-    print("◦ Powered by เฮียตอม😎 | Innovation Department")
-    print("=" * 60)
+    """Application entry point"""
+    # Setup logging
+    setup_logging()
 
-    # Initialize neural environment
-    initialize_neural_environment()
+    # Create QApplication
+    app = QApplication(sys.argv)
+    app.setApplicationName("SharePoint to SQL by เฮียตอม😎")
+    app.setApplicationVersion("2.0")
+    app.setOrganizationName("Thammaphon Chittasuwanna (SDM) | Innovation")
 
-    # Create QApplication with neural optimization
-    app = QApplication(sys.argv)
-    app.setApplicationName("SharePoint to SQL Neural Matrix by เฮียตอม😎")
-    app.setApplicationVersion("2.0 - Holographic Edition")
-    app.setOrganizationName("Thammaphon Chittasuwanna (SDM) | Innovation Department")
-    app.setOrganizationDomain("neural-matrix.innovation.local")
+    # Apply theme
+    setup_app_theme(app)
 
-    # Apply ultra modern theme
-    setup_ultra_modern_app_theme(app)
+    # Initialize controller และ main window
+    controller = AppController()
+    window = MainWindow(controller)
 
-    try:
-        # Show holographic splash screen
-        splash = HolographicSplashScreen()
-        splash.show()
-        app.processEvents()
+    # Show window
+    window.show()
 
-        # Initialize neural components in background
-        init_thread = NeuralInitializationThread()
-        controller = None
-        main_window = None
-
-        def on_progress_update(message, progress):
-            splash.show_neural_message(message, progress)
-            app.processEvents()
-
-        def on_initialization_complete(ctrl):
-            nonlocal controller, main_window
-            controller = ctrl
-
-            # Create main neural interface
-            splash.show_neural_message("◈ Launching Holographic Interface...", 100)
-            app.processEvents()
-
-            main_window = UltraModernMainWindow(controller)
-
-            # Finish splash and show main window
-            splash.finish_neural_loading()
-            QTimer.singleShot(
-                800, lambda: [splash.finish(main_window), main_window.show()]
-            )
-
-        def on_initialization_failed(error_msg):
-            splash.hide()
-
-            msg_box = QMessageBox()
-            msg_box.setIcon(QMessageBox.Critical)
-            msg_box.setWindowTitle("◆ Neural Matrix Initialization Failed")
-            msg_box.setText(
-                "◆ Failed to initialize neural matrix\n\n"
-                "The neural network could not be established.\n"
-                "Please check system requirements and try again."
-            )
-            msg_box.setDetailedText(error_msg)
-            msg_box.exec_()
-
-            sys.exit(1)
-
-        # Connect neural initialization signals
-        init_thread.progress_updated.connect(on_progress_update)
-        init_thread.initialization_completed.connect(on_initialization_complete)
-        init_thread.initialization_failed.connect(on_initialization_failed)
-
-        # Start neural initialization
-        init_thread.start()
-
-        print("◉ Neural matrix startup sequence initiated")
-        print("◦ Holographic interface loading...")
-
-        # Start quantum event loop
-        exit_code = app.exec_()
-
-        print("◎ Neural matrix shutdown complete")
-        print("◦ Quantum systems offline")
-        print("◦ Thank you for using Neural Matrix v2.0")
-
-        sys.exit(exit_code)
-
-    except Exception as e:
-        print(f"◆ Critical neural matrix failure: {e}")
-
-        # Show emergency error dialog
-        if "app" in locals():
-            msg_box = QMessageBox()
-            msg_box.setIcon(QMessageBox.Critical)
-            msg_box.setWindowTitle("◆ Critical Neural Matrix Failure")
-            msg_box.setText(
-                "◆ Catastrophic neural network failure\n\n"
-                "The neural matrix has suffered a critical system failure.\n"
-                "Emergency shutdown protocols have been activated."
-            )
-            msg_box.setDetailedText(str(e))
-            msg_box.exec_()
-
-        sys.exit(1)
+    # Start event loop
+    sys.exit(app.exec())
 
 
 if __name__ == "__main__":
-    main()
->>>>>>> d5c6ab0c
+    main()